--- conflicted
+++ resolved
@@ -67,14 +67,8 @@
     print(arg1, arg2, arg3)
     return value**2
 
-<<<<<<< HEAD
-from nevergrad.optimization import optimizerlib
-optimizer = optimizerlib.OnePlusOne(instrumentation=instrum, budget=100)
+optimizer = ng.optimizers.OnePlusOne(instrumentation=instrum, budget=100)
 recommendation = optimizer.minimize(ifunc)
-=======
-optimizer = ng.optimizers.OnePlusOne(instrumentation=instrum, budget=100)
-recommendation = optimizer.optimize(ifunc)
->>>>>>> 12530339
 ```
 
 When you have performed optimization on this function and want to trace back to what should your values be, use:
